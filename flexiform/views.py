import csv
import itertools
import json
import uuid
from collections import OrderedDict, defaultdict

from django.contrib import messages
from django.contrib.auth.mixins import LoginRequiredMixin
from django.contrib.gis.geos import Point
from django.db.models import F, Model, Q, QuerySet
from django.forms import Media
from django.http import (Http404, HttpResponseRedirect, JsonResponse,
                         StreamingHttpResponse)
from django.shortcuts import get_object_or_404
from django.urls import reverse
from django.views import View
from django.views.generic import ListView, TemplateView
from django.views.generic.list import MultipleObjectMixin
from formtools.wizard.views import NamedUrlWizardView

from .fields import JsonChoiceField
from .forms import BaseForm, ChainDict
from .json_structures import JsonStructure

from .conf import settings


class RetrieveMixin:
    """
    Get the object based on the from current form.
    """
<<<<<<< HEAD
=======
    # Don't put data to session, it's written and read from the ORM
    storage_name = 'flexiform.wizard.storage.no_session.NoSession'
    template_name = 'flexiform/form.html'
    model = None

    def dispatch(self, request, *args, **kwargs):
        self.object = self.get_object()
        return super().dispatch(request, *args, **kwargs)

    def get(self, *args, **kwargs):
        # It is necessary to reset the storage before rendering each step.
        # Otherwise data from the storage will still be used to populate the
        # form, even though explicitly session storage is used. Did not know
        # where else to put this line.
        self.storage.reset()
        return super().get(*args, **kwargs)
>>>>>>> 85424cc4

    def get_object(self, form):
        if 'pk' not in self.kwargs:
            return None
        return get_object_or_404(klass=form.Meta.model, id=self.kwargs['pk'])

    def get_form_initial(self, step: str) -> dict:
        if hasattr(super(), 'get_form_initial'):
            initial = super().get_form_initial(step)
        else:
            initial = {}

        extra_method_name = f'get_{step}_initial'
        if not initial and hasattr(self, extra_method_name):
            initial.update(getattr(self, extra_method_name)())

        if self.object:
            form = dict(self.form_list).get(step)
            if form:
                initial.update(
                    form.from_model(instance=self.object)
                )

        return initial

    @property
    def model_name(self):
        return self.object.__class__.__name__.lower()


class BaseFormMixin(LoginRequiredMixin, RetrieveMixin, NamedUrlWizardView):
    """
    Shared functionality for add/edit wizard views.

    * Save data after each 'submit'
    """
    # Don't put data to session, it's written and read from the ORM
    storage_name = 'flexiform.wizard.storage.no_session.NoSession'
    template_name = 'flexiform/form.html'

    def dispatch(self, request, *args, **kwargs):
        """
        Redirect to fist step if no step is set; set object to 'self'. 
        """
        try:
            step = self.kwargs['step']
        except KeyError:
            first_step = list(self.form_list.keys())[0]
            first_step_model = self.form_list[first_step].Meta.model.__name__
            view_name = f'{first_step_model.lower()}:add'
            return HttpResponseRedirect(reverse(
                view_name, kwargs={'step': first_step})
            )
        self.object = self.get_object(form=self.form_list[step])
        return super().dispatch(request, *args, **kwargs)

    def get(self, *args, **kwargs):
        # It is necessary to reset the storage before rendering each step.
        # Otherwise data from the storage will still be used to populate the
        # form, even though explicitly session storage is used. Did not know
        # where else to put this line ...
        self.storage.reset()
        return super().get(*args, **kwargs)

    def process_step(self, form: BaseForm) -> dict:
        # setting the object is important for the next step url.
        self.object = form.save(self.kwargs.get('pk', None))
        return self.get_form_step_data(form)

    def get_context_data(self, form: BaseForm, **kwargs) -> dict:
        context = super().get_context_data(form, **kwargs)
        labelled_steps = list(self.get_labelled_steps())
        step_position = [
            s[0] for s in labelled_steps].index(self.kwargs['step']) + 1
        context.update({
            'object': self.object,
            'labelled_steps': labelled_steps,
            'labelled_step': dict(labelled_steps).get(self.kwargs['step']),
            'helptext': getattr(form.Meta, 'helptext', ''),
            'step_position': step_position,
            'step_percent': step_position / context['wizard']['steps'].count * 100,
            'app_name': self.model_name,
        })
        return context

    def get_step_url(self, step: str) -> str:
        if self.object:
            return reverse(f'{self.model_name}:edit', kwargs={
                'step': step,
                'pk': self.object.id
            })
        return reverse(f'{self.model_name}:add', kwargs={
            'step': step,
        })

    def get_next_step(self, step=None):
        """
        If "reload" is a key of the POST data return the same step again (e.g.
        after adding a new repeating form row). Otherwise get the next step as
        usual.
        """
        load_step = self.request.POST.get('load_step')
        if load_step:
            if load_step == '1':
                load_step = self.steps.current
            return load_step
        return super().get_next_step(step)

    def render_next_step(self, form, **kwargs):
        """
        Show a success message that the step was saved.
        """
        messages.success(self.request, 'The section was successfully saved.')
        return super().render_next_step(form, **kwargs)

    def render_done(self, form, **kwargs):
        """
        Simply redirect to the list view, as data is stored after each submit.
        Show a success message that the item was saved.
        """
        # If the same step is to be reloaded again, do this instead.
        if self.request.POST.get('load_step'):
            return self.render_next_step(form, **kwargs)
        item_url = reverse(
            f'{self.model_name}:detail',
            kwargs={'pk': self.object.id})
        messages.success(
            self.request,
            f'The <a href="{item_url}">entry</a> was successfully saved.')
        return HttpResponseRedirect(redirect_to=reverse(
            f'{self.model_name}:list'
        ))

    def get_labelled_steps(self):
        """
        Return a list of tuples with all the labels for the form steps. If a
        label is not defined in the step's Meta class, the keyword is used as
        label.

        :return: list. A list of tuples containing (1) the keyword and (2) the
            label of the step.
        """
        for keyword, form in self.form_list.items():
            try:
                label = form.Meta.label
            except AttributeError:
                label = keyword
            yield (keyword, label)


class AjaxSearchThroughMixin(MultipleObjectMixin):

    def json_mapping(self, obj) -> dict:
        raise NotImplemented

    def dispatch(self, request, *args, **kwargs):
        if not request.is_ajax():
            raise Http404
        return super().dispatch(request, *args, **kwargs)

    def get_object_list(self) -> list:
        if self.paginate_by:
            return self.get_queryset()[: self.paginate_by]
        else:
            return self.get_queryset()

    def get_json_data(self):
        for obj in self.get_object_list():
            yield self.json_mapping(obj)

    def get(self, request, *args, **kwargs):
        return JsonResponse(list(self.get_json_data()), safe=False)


class AjaxSearchListView(AjaxSearchThroughMixin, View):
    http_method_names = ['get']
    paginate_by = 10

    def get_queryset(self):
        """
        Use the model's search_lookup_paths to search in the JSON data of the
        model. Also search in PK if search term is an int.
        """
        queryset = super().get_queryset()

        search_term = self.request.GET.get('term', '')

        try:
            lookup_paths = self.model.search_lookup_paths
        except AttributeError:
            raise Exception(
                '"search_lookup_paths" need to be configured for the model')

        q_objects = Q()
        for path in lookup_paths:
            key = '__'.join(('data',) + path + ('icontains',))
            q_objects.add(Q(**{key: search_term}), Q.OR)

        try:
            pk = int(search_term)
            q_objects.add(Q(pk=pk), Q.OR)
        except ValueError:
            pass

        return queryset.filter(q_objects)


class AjaxSearchDetailView(AjaxSearchThroughMixin, View):
    http_method_names = ['get']
    paginate_by = None

    def get_queryset(self):
        obj = get_object_or_404(self.model, pk=self.kwargs['pk'])
        return [obj]


class ChartsView(TemplateView):

    model = None
    template_name = 'flexiform/charts.html'

    section_keyword = ''
    question_keyword = ''
    question = None

    topics = []
    chart_fields = {}

    def set_attributes(self):
        self.set_chart_fields()
        self.set_section_question()
        self.set_question()

    def set_chart_fields(self):
        """
        Set chart_fields as a dict with sections and questions. This contains
        all questions which can be used as charts.
        """
        fields = {}
        for section_keyword, form in self.model._meta.structure.form_list:
            if not hasattr(form.Meta, 'chart_fields'):
                continue
            form_obj = form()
            for field_name in form.Meta.chart_fields:
                fields.setdefault(
                    section_keyword,
                    {'label': getattr(form.Meta, 'label', section_keyword)})
                fields[section_keyword].setdefault(
                    'fields', {})[field_name] = form_obj.fields.get(field_name)
        self.chart_fields = fields

    def set_section_question(self):
        """
        Set section_keyword and question_keyword based on GET parameters. If
        these are not provided, use the first entry of chart_fields.
        """
        key_params = self.request.GET.get('key', '').split('__')
        if len(key_params) == 2:
            self.section_keyword = key_params[0]
            self.question_keyword = key_params[1]
        else:
            try:
                self.section_keyword = list(self.chart_fields.keys())[0]
                self.question_keyword = list(
                    self.chart_fields[self.section_keyword]['fields'].keys())[0]
            except (IndexError, KeyError):
                pass

    def set_question(self):
        """
        Set question with the current chart question. If the question is not
        found (e.g. keywords are invalid), raise 404.
        """
        try:
            self.question = self.chart_fields[
                self.section_keyword]['fields'][self.question_keyword]
        except KeyError:
            raise Http404

    def get_queryset(self) -> QuerySet:
        """
        Return the queryset needed for the aggregated charts.
        :return: A queryset, each entry containing two values: topic and
        extra_field
        """
        queryset = self.model.objects

        self.topics = self.request.user.profile.topics
        if self.topics and settings.CORE_ALL not in self.topics:
            queryset = queryset.filter(topic__in=self.topics)

        if isinstance(self.question, JsonChoiceField):
            # Add JSON values to extra_field
            queryset = queryset.extra(select={
                'extra_field':
                    f"data->'{self.section_keyword}'->'{self.question_keyword}'"
            })
        else:
            # Get DB column and rename it to extra_field
            queryset = queryset.annotate(extra_field=F(self.question_keyword))

        return queryset.values('topic', 'extra_field')

    def get_aggregated_data(self) -> dict:
        """
        Manually aggregate the query result (was not able to aggregate JSON
        values correctly), which is not efficient. Either come up with a query
        to do this in the DB or cache the aggregated results?
        :return: A dict with data (count of entries) aggregated by profile, then
        by value
        """
        res = {}
        for item in self.get_queryset():
            if item['extra_field'] in ['', None]:
                continue
            try:
                res[item['topic']][item['extra_field']] += 1
            except KeyError:
                res = ChainDict(res)
                res.set_key_chain([item['topic'], item['extra_field']], 1)

        return res

    def get_chart_data(self) -> dict:
        """
        Return the template values needed to create the chart.
        """
        choices = dict(self.question.choices)
        # Remove the first empty placeholder
        choices.pop(None, None)

        data = self.get_aggregated_data()

        # factor out
        topics = settings.CORE_TOPICS
        if self.topics and self.topics != ['']:
            topics = [t for t in topics if t[0] in self.topics]

        colors = dict(settings.CORE_TOPIC_COLORS)

        values = []
        for topic_key, topic_label in topics:
            values.append({
                'label': topic_label,
                'data': [data.get(topic_key, {}).get(k, 0) for k in
                         choices.keys()],
                'backgroundColor': colors[topic_key],
            })

        return {
            'values': values,
            'labels': [str(c) for c in choices.values()],
            'title': self.question.label,
        }

    def get_context_data(self, **kwargs):
        context = super().get_context_data(**kwargs)

        self.set_attributes()
        context.update({
            'chart_fields': self.chart_fields,
            **self.get_chart_data(),
        })

        return context


class NetworkGraphMixin:
    """
    Show a network graph. Links connected to a given object are queried, along
    with the nodes on the other end. This step is repeated for the new nodes
    until max_depth is reached.

    This is not optimized for performance but should suffice for small networks
    (and low max_depth).
    """
    model = None
    object = None
    template_name = 'flexiform/network_graph.html'

    link_model = None
    link_from = ''
    link_to = ''
    foreign_keys = []
    max_depth = 2

    nodes = []
    links = []

    ego_color = '#e41a1c'

    def get_node_color(self, node: Model) -> str:
        """
        Get the color of the node as defined in settings.NETWORK_GRAPH_COLOR
        (in app's conf.py)
        """
        if node == self.object:
            return self.ego_color
        return getattr(
            settings, f'{node.__class__.__name__.upper()}_NETWORK_GRAPH_COLOR',
            'silver')

    @staticmethod
    def _get_node_id(node: Model) -> str:
        """Get a unique ID for the node (prefixing node's class name to ID)"""
        return f'{node.__class__.__name__}_{node.id}'

    def get_node_ids(self) -> list:
        return [n['id'] for n in self.nodes]

    def get_link_ids(self) -> list:
        return [l['id'] for l in self.links]

    def get_link_attributes(
            self, link: Model, source_node: Model, target_node: Model) -> dict:
        """Return the attributes needed to draw a link in the graph."""
        source_node, target_node = self.get_source_target_nodes(
            link, source_node, target_node)
        return {
            'source': self._get_node_id(source_node),
            'target': self._get_node_id(target_node),
            'id': link.id,
            'tooltip': self.get_link_tooltip(link),
            'value': 5,
            'stroke': '#333',
            'stroke_width': 2.5,
            'stroke_opacity': 1,
        }

    def get_node_attributes(self, node: Model) -> dict:
        """Return the attributes needed to draw a node in the graph."""
        return {
            'id': self._get_node_id(node),
            'tooltip': self.get_node_tooltip(node),
            'radius': 8,
            'stroke': '#333',
            'stroke_width': 1.5,
            'fill': self.get_node_color(node),
        }

    def get_source_target_nodes(
            self, link: Model, source_node: Model, target_node: Model) -> tuple:
        """
        Overwrite this function if the link is directed and it therefore matters
        which node is source and which is target.
        """
        return source_node, target_node

    def get_node_tooltip(self, node: Model) -> str:
        """Return the content rendered in the tooltip of the node."""
        try:
            return node.get_network_graph_tooltip()
        except AttributeError:
            return str(node)

    def get_link_tooltip(self, link: Model) -> str:
        """Return the content rendered for the tooltip for the link"""
        try:
            return link.get_network_graph_tooltip()
        except AttributeError:
            return ''

    def _set_node_links_by_node(self, node: Model, current_depth: int):
        """
        Get all links and nodes at the end of the link connected to the current
        node.

        Example: [A] -- [F] -- [A] / link_from: 'a' / link_to: 'f'
        In the second iteration ([F] -- [A]), link_from and link_to need to be
        switched (reverse_link=True) for the generic query to work.
        """
        reverse_link = current_depth % 2 == 0

        if not reverse_link:
            link_start = self.link_from
            link_end = self.link_to
        else:
            link_start = self.link_to
            link_end = self.link_from

        # Loop through all links attached to the current node.
        for link in self.link_model.objects.filter(**{link_start: node}):

            # Add the node at the end of the link if not collected already.
            end_node = getattr(link, link_end)
            if self._get_node_id(end_node) not in self.get_node_ids():
                self.nodes.append(self.get_node_attributes(end_node))

            if link.id in self.get_link_ids():
                continue

            # source and target should always be in the same order. This is
            # important for directed links (e.g. Actor -> Flow).
            if not reverse_link:
                source_node = node
                target_node = end_node
            else:
                source_node = end_node
                target_node = node

            self.links.append(
                self.get_link_attributes(link, source_node, target_node))

            # If max_depth is not yet reached, travel further down the nodes.
            if current_depth < self.max_depth:
                self._set_node_links_by_node(end_node, current_depth + 1)

    def _set_node_links_from_2_foreign_keys(
            self, node: Model, current_depth: int):
        """
        Starting from a node, get the links (where the object is linked as a
        foreign key) and the other node linked there as well.

        Example:
            [F]
                has FK 'giving_actor' pointing to [A1]
                has FK 'receiving_actor' pointing to [A2]

            If this function is called with 'node' [A1], the link added is [F]
            not the other node added is [A2].
        """
        # Create an OR filter based on the foreign keys
        or_filter = Q()
        or_filter_dict = {key: node for key in self.foreign_keys}
        for key, value in or_filter_dict.items():
            or_filter |= Q(**{key: value})

        # Loop through all link objects where the current node is linked as a
        # foreign key
        for link in self.link_model.objects.filter(or_filter):

            # Determine which node is the other end.
            reverse_direction = True
            other_node = getattr(link, self.foreign_keys[0])
            if other_node == node:
                reverse_direction = False
                other_node = getattr(link, self.foreign_keys[1])

            if other_node is None:
                continue

            # Add the other node if not collected already
            if self._get_node_id(other_node) not in self.get_node_ids():
                self.nodes.append(self.get_node_attributes(other_node))

            if link.id in self.get_link_ids():
                continue

            # Determine which node is source and which is target
            if reverse_direction is False:
                source_node = node
                target_node = other_node
            else:
                source_node = other_node
                target_node = node

            self.links.append(self.get_link_attributes(
                link, source_node, target_node))

            # If max_depth is not yet reached, travel further down the nodes
            if current_depth < self.max_depth:
                self._set_node_links_from_2_foreign_keys(
                    other_node, current_depth + 1)

    def set_nodes_links(self):
        """Return all collected nodes and lists."""
        self.nodes = [self.get_node_attributes(self.object)]
        self.links = []
        self._set_node_links_by_node(self.object, current_depth=1)

    def get_graph_options(self) -> dict:
        return {}

    def get_context_data(self, **kwargs):
        context = super().get_context_data(**kwargs)
        self.set_nodes_links()
        
        # Number links going from and to the same nodes. This is used for
        # multiple arrows to be drawn subsequentially instead of overlapping
        # themselves.
        for link in self.links:

            # Continue if the link is already numbered
            if 'link_num' in link:
                continue

            # Find all links with identical source and target nodes
            conditions = {'source': link['source'], 'target': link['target']}
            matches = [l for l in self.links if all(
                [c in set(l.items()) for c in set(conditions.items())])]

            # Give each link a number
            for i, match in enumerate(matches):
                match['link_num'] = i + 1

        # Unique <div> ID is needed if multiple graphs are on the same page.
        # D3 cannot handle IDs starting with a number, therefore adding a letter
        context.update({
            'div_id': 'x' + str(uuid.uuid4()).replace('-', ''),
            'nodes': json.dumps(self.nodes),
            'links': json.dumps(self.links),
            'graph_options': self.get_graph_options(),
        })
        return context


class BaseFormViewMixin(RetrieveMixin, TemplateView):

    # As multiple forms are rendered on a single page, it is necessary to
    # collect the unique media assets instead of letting each form render its
    # own (possibly duplicate) assets
    form_media = Media()

    def get(self, request, *args, **kwargs):
        self.forms = self.get_readonly_forms()
        return super().get(request=request, *args, **kwargs)

    def get_context_data(self, **kwargs) -> dict:
        context = super().get_context_data(**kwargs)
        context.update({
            'forms': self.forms,
            'form_media': self.form_media,
        })
        return context

    def get_readonly_forms(self) -> list:
        """
        Return a list of tuples containing all readonly forms (populated with
        initial values) of the current structure.

        :return: list. A list of tuples containing (1) the keyword of the form
            and (2) the form itself.
        """
        ret = []
        for keyword, form in self.form_list:
            self.object = self.get_object(form=form)
            initial = self.get_form_initial(keyword)
            form_instance = form(prefix=keyword, initial=initial, readonly=True)

            # Add form media
            self.form_media.add_js(form_instance.media._js)
            self.form_media.add_css(form_instance.media._css)

            ret.append((keyword, form_instance))
        return ret


class Echo:
    """
    https://docs.djangoproject.com/en/1.11/howto/outputting-csv/#streaming-large-csv-files

    An object that implements just the write method of the file-like interface.
    """
    def write(self, value):
        """Write the value by returning it, instead of storing in a buffer."""
        return value


class DownloadCodesView(TemplateView):
    """
    A view to export the codes (the keywords of the choices) of selection
    fields. Returns a CSV file.
    """
    model = None
    paginate_by = None
    filename = 'export_codes.csv'

    def get(self, request, *args, **kwargs):

        rows = [('Section', 'Question', 'Option', 'Code')]
        rows.extend(self.get_rows())

        pseudo_buffer = Echo()
        writer = csv.writer(pseudo_buffer)
        response = StreamingHttpResponse(
            (writer.writerow(row) for row in rows), content_type='text/csv')
        response[
            'Content-Disposition'] = f'attachment; filename="{self.filename}"'
        return response

    def get_rows(self):
        structure = self.model._meta.structure
        for __, form in structure.forms.items():
            section_label = form.Meta.label
            for __, field in form().fields.items():
                if hasattr(field, '_choices'):
                    for choice in field._choices:
                        # Do not include empty (placeholder) options
                        if not choice[0]:
                            continue
                        yield section_label, field.label, choice[1], choice[0]



class DownloadMixin(ListView):

    model_fields = []
    filename = 'export.csv'

    def set_model_fields(self):
        self.model_fields = []
        for field in self.model._meta.get_fields():
            if field.many_to_many or field.one_to_many:
                continue
            if field.name != 'data':
                self.model_fields.append(field.attname)

    def get_values_by_path(self, data: dict, path: list) -> list:
        """
        Return a list of values found at the given path of a data dict. Always
        returns a list.
        """
        data_part = data.get(path[0])
        if not data_part:
            return [None]

        if len(path) == 1:
            # Last element
            if not isinstance(data_part, list):
                # Turn into list if it is not already
                return [str(data_part)]
            else:
                return data_part

        if isinstance(data_part, dict):
            # Drill down further along the path
            return self.get_values_by_path(data_part, path[1:])

        if isinstance(data_part, list):
            # Repeating question
            repeating_data = []
            for repeating in data_part:
                question_data = self.get_values_by_path(repeating, path[1:])
                repeating_data.extend(question_data)
            return repeating_data

        else:
            raise Exception(
                f'data_part should be either list or dict: {data_part}')

    @staticmethod
    def get_attribute(obj: Model, field_name: str) -> str:
        """
        Return an attribute of the object, possibly transform the value before
        returning it.
        """
        attr = getattr(obj, field_name)
        if isinstance(attr, Point):
            # For Points, return value as well known text
            return attr.wkt
        return attr

    def from_structure(self, structure: JsonStructure) -> list:
        """
        Return rows of data based on the properties as defined in the provided
        structure. Model fields are added at the beginning of each row. Only data
        rows are returned, without header.
        """
        for obj in self.get_queryset():
            row = []
            for field in self.model_fields:
                row.append(self.get_attribute(obj, field))
            for prop in structure.properties:
                row.append(getattr(obj, prop))
            yield row

    def from_data(self) -> list:
        """
        Return rows of data based on the data itself (as in the object's "data"
        field). Model fields are added at the beginning of each row. The first
        returned row serves as table header.
        """
        obj_list = self.get_queryset()

        # First, collect all keys available in all objects along with their
        # paths
        key_paths = {}
        for obj in obj_list:

            for section, section_data in obj.data.items():
                if not isinstance(section_data, dict):
                    # Already single question
                    key = section
                    key_paths[key] = [section]
                    continue

                for question, question_data in section_data.items():
                    if isinstance(question_data, list):
                        # Repeating group of questions, get all unique keys
                        # within list of dicts
                        keys = []
                        for question_dict in question_data:
                            keys.extend(question_dict.keys())
                            keys = list(set(keys))

                        for k in keys:
                            key = f'{section}_{question}_{k}'
                            key_paths[key] = [section, question, k]

                    else:
                        key = f'{section}_{question}'
                        key_paths[key] = [section, question]

        # Sort keys
        key_paths = OrderedDict(sorted(key_paths.items()))

        # Now get the values at the collected paths for each object
        key_values = defaultdict(list)
        for obj in obj_list:
            for field in self.model_fields:
                key_values[field].append([self.get_attribute(obj, field)])

            for key, path in key_paths.items():
                values = self.get_values_by_path(obj.data, path)
                key_values[key].append(values)

        # Put them together in a flat table
        rows = defaultdict(list)
        headers = []
        for key, value_rows in key_values.items():

            num_cols = len(max(value_rows, key=len))
            if num_cols > 1:
                for i in range(num_cols):
                    headers.append(f'{key}_{i}')
            else:
                headers.append(key)

            for obj_index, value_row in enumerate(value_rows):
                values = [None] * num_cols
                for i, v in enumerate(value_row):
                    values[i] = v
                rows[obj_index].extend(values)

        return [headers] + list(rows.values())

    def get(self, request, *args, **kwargs):

        self.set_model_fields()

        if hasattr(self.model, '_meta') and hasattr(self.model._meta, 'structure'):
            # structure available
            structure = self.model._meta.structure
            rows = list(itertools.chain(
                [self.model_fields + structure.properties],
                self.from_structure(structure)))
        else:
            # No structure available
            rows = self.from_data()
            
        pseudo_buffer = Echo()
        writer = csv.writer(pseudo_buffer)
        response = StreamingHttpResponse(
            (writer.writerow(row) for row in rows), content_type='text/csv')
        response[
            'Content-Disposition'] = f'attachment; filename="{self.filename}"'
        return response


class PaginationMixin:
    """
    Add a sliced pagination to a list. Only a range of pages below and above the
    current page (adjacent_pages) is shown, along with the first and last
    available page.

    Use together with template "core/snippets/pagination.html" (to be included
    in the list template)
    """
    adjacent_pages = 3

    def get_context_data(self, **kwargs):
        context = super().get_context_data(**kwargs)
        if not context.get('is_paginated', False):
            return context

        current_page = context.get('page_obj').number
        num_pages = context.get('paginator').num_pages

        start_page = max(current_page - self.adjacent_pages, 1)
        if start_page < self.adjacent_pages:
            start_page = 1
        end_page = current_page + self.adjacent_pages + 1
        if end_page >= num_pages - 1:
            end_page = num_pages + 1
        page_numbers = [
            n for n in range(start_page, end_page) if 0 < n <= num_pages]

        context.update({
            'page_numbers': page_numbers,
            'show_first': 1 not in page_numbers,
            'show_last': num_pages not in page_numbers,
        })

        return context


class BaseDeleteMixin:
    template_name = 'flexiform/crud/object_confirm_delete.html'

    def get_success_url(self):
        return reverse(f'{self.model.__name__.lower()}:list')

    def delete(self, request, *args, **kwargs):
        messages.success(request, 'The object was successfully deleted.')
        return super().delete(request, *args, **kwargs)<|MERGE_RESOLUTION|>--- conflicted
+++ resolved
@@ -29,25 +29,6 @@
     """
     Get the object based on the from current form.
     """
-<<<<<<< HEAD
-=======
-    # Don't put data to session, it's written and read from the ORM
-    storage_name = 'flexiform.wizard.storage.no_session.NoSession'
-    template_name = 'flexiform/form.html'
-    model = None
-
-    def dispatch(self, request, *args, **kwargs):
-        self.object = self.get_object()
-        return super().dispatch(request, *args, **kwargs)
-
-    def get(self, *args, **kwargs):
-        # It is necessary to reset the storage before rendering each step.
-        # Otherwise data from the storage will still be used to populate the
-        # form, even though explicitly session storage is used. Did not know
-        # where else to put this line.
-        self.storage.reset()
-        return super().get(*args, **kwargs)
->>>>>>> 85424cc4
 
     def get_object(self, form):
         if 'pk' not in self.kwargs:
@@ -108,7 +89,7 @@
         # It is necessary to reset the storage before rendering each step.
         # Otherwise data from the storage will still be used to populate the
         # form, even though explicitly session storage is used. Did not know
-        # where else to put this line ...
+        # where else to put this line.
         self.storage.reset()
         return super().get(*args, **kwargs)
 
