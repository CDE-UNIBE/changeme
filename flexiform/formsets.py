--- conflicted
+++ resolved
@@ -27,22 +27,6 @@
             form.save(object_id)
 
 
-<<<<<<< HEAD
-def flexiformset_factory(model, form, template_name=None, formfield_callback=None, extra=0,
-                         can_delete=False, can_order=False, max_num=None, fields=None, exclude=None,
-                         widgets=None, validate_max=False, localized_fields=None, labels=None,
-                         help_texts=None, error_messages=None, min_num=None, validate_min=False,
-                         field_classes=None):
-
-    mff = modelformset_factory(model, form=form, formfield_callback=formfield_callback,
-                               formset=BaseFlexiFormSet, extra=extra, can_delete=can_delete,
-                               can_order=can_order, max_num=max_num, fields=fields, exclude=exclude,
-                               widgets=widgets, validate_max=validate_max,
-                               localized_fields=localized_fields, labels=labels,
-                               help_texts=help_texts, error_messages=error_messages,
-                               min_num=min_num, validate_min=validate_min,
-                               field_classes=field_classes)
-=======
 def flexiformset_factory(model, form, formfield_callback=None,
                          extra=0, can_delete=False,
                          can_order=False, max_num=None, fields=None, exclude=None,
@@ -61,10 +45,7 @@
                          widgets=widgets, validate_max=validate_max, localized_fields=localized_fields,
                          labels=labels, help_texts=help_texts, error_messages=error_messages,
                          min_num=min_num, validate_min=validate_min, field_classes=field_classes)
->>>>>>> 94a19198
 
     mff.Meta = form.Meta
     mff.render = mff.as_table
-    if template_name:
-        mff.template_name = template_name
     return mff